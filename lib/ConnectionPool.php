--- conflicted
+++ resolved
@@ -56,56 +56,35 @@
 			return;
 		}
 
-<<<<<<< HEAD
 		$this->connections[] = $conn = new Connection($this->config);
 		end($this->connections);
 		$this->connectionMap[spl_object_hash($conn)] = key($this->connections);
-		$this->connectionPromise = $conn->connect();
-		$this->connectionPromise->onResolve(function ($error) use ($conn) {
+		$conn->connect()->onResolve(function ($error) use ($conn) {
+			if (!$error && !$conn->isReady()) {
+				$error = new InitializationException("Connection closed before being established");
+			}
 			if ($error) {
 				$this->unmapConnection(spl_object_hash($conn));
 				if (empty($this->connections)) {
 					$this->virtualConnection->fail($error);
-=======
-			$this->connections[] = $conn = new Connection($this->config);
-			end($this->connections);
-			$this->connectionMap[spl_object_hash($conn)] = key($this->connections);
-			$conn->connect()->when(function ($error) use ($conn) {
-				if (!$error && !$conn->isReady()) {
-					$error = new InitializationException("Connection closed before being established");
-				}
-				if ($error) {
-					$this->unmapConnection(spl_object_hash($conn));
-					if (empty($this->connections)) {
-						$this->virtualConnection->fail($error);
-						$deferred = $this->connectionDeferred;
-						if ($deferred) {
-							$this->connectionDeferred = null;
-							$deferred->fail($error);
-						}
+					$deferred = $this->connectionDeferred;
+					if ($deferred) {
+						$this->connectionDeferred = null;
+						$deferred->fail($error);
 					}
-					return;
->>>>>>> c87fc25f
 				}
 				return;
 			}
 
-<<<<<<< HEAD
+			if (isset($this->connectionDeferred)) {
+				$deferred = $this->connectionDeferred;
+				$this->connectionDeferred = null;
+				$deferred->resolve();
+			}
+
 			if ($this->config->charset != "utf8mb4" || ($this->config->collate != "" && $this->config->collate != "utf8mb4_general_ci")) {
 				$conn->setCharset($this->config->charset, $this->config->collate);
 			}
-=======
-				if (isset($this->connectionDeferred)) {
-					$deferred = $this->connectionDeferred;
-					$this->connectionDeferred = null;
-					$deferred->succeed();
-				}
-
-				if ($this->config->charset != "utf8mb4" || ($this->config->collate != "" && $this->config->collate != "utf8mb4_general_ci")) {
-					$conn->setCharset($this->config->charset, $this->config->collate);
-				}
-			});
->>>>>>> c87fc25f
 		});
 	}
 
