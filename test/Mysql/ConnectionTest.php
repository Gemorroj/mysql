--- conflicted
+++ resolved
@@ -71,18 +71,13 @@
 			$db->query("DROP TABLE tmp"); // just in case it would exist...
 			$db->query("CREATE TABLE tmp SELECT 1 AS a, 2 AS b");
 
-<<<<<<< HEAD
-			$resultset = yield $db->query("SELECT a FROM tmp; SELECT b FROM tmp WHERE a = 5; SELECT b AS d, a + 1 AS c FROM tmp WHERE b < 7");
-			$this->assertEquals(yield $resultset->rowCount(), 3);
-=======
-			$resultset = (yield $db->query("INSERT INTO tmp VALUES (5, 6), (8, 9); SELECT a FROM tmp; SELECT b FROM tmp WHERE a = 5; SELECT b AS d, a + 1 AS c FROM tmp WHERE b < 7"));
+			$resultset = yield $db->query("INSERT INTO tmp VALUES (5, 6), (8, 9); SELECT a FROM tmp; SELECT b FROM tmp WHERE a = 5; SELECT b AS d, a + 1 AS c FROM tmp WHERE b < 7");
 			$this->assertEquals((yield $resultset->rowCount()), 0);
 
-			$resultset = (yield $resultset->next());
+			$resultset = yield $resultset->next();
 			$this->assertEquals((yield $resultset->rowCount()), 3);
->>>>>>> 59fa8c68
 
-			$resultset = (yield $resultset->next());
+			$resultset = yield $resultset->next();
 			$this->assertEquals(yield $resultset->fetchRow(), [6]);
 
 			$resultset = yield $resultset->next();
